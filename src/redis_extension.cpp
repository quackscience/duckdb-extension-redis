#define DUCKDB_EXTENSION_MAIN

#include "redis_extension.hpp"
#include "duckdb.hpp"
#include "duckdb/common/exception.hpp"
#include "duckdb/function/scalar_function.hpp"
#include "duckdb/main/extension_util.hpp"
#include <duckdb/parser/parsed_data/create_scalar_function_info.hpp>

#include <boost/asio.hpp>
#include <string>
#include <mutex>
#include <unordered_map>
#include <memory>

namespace duckdb {

using boost::asio::ip::tcp;

// Simple Redis protocol formatter
class RedisProtocol {
public:
    static std::string formatAuth(const std::string& password) {
        return "*2\r\n$4\r\nAUTH\r\n$" + std::to_string(password.length()) + "\r\n" + password + "\r\n";
    }

    static std::string formatGet(const std::string& key) {
        return "*2\r\n$3\r\nGET\r\n$" + std::to_string(key.length()) + "\r\n" + key + "\r\n";
    }

    static std::string formatSet(const std::string& key, const std::string& value) {
        return "*3\r\n$3\r\nSET\r\n$" + std::to_string(key.length()) + "\r\n" + key + 
               "\r\n$" + std::to_string(value.length()) + "\r\n" + value + "\r\n";
    }

    static std::string parseResponse(const std::string& response) {
        if (response.empty()) return "";
        if (response[0] == '$') {
            // Bulk string response
            size_t pos = response.find("\r\n");
            if (pos == std::string::npos) return "";
            
            // Skip the length prefix and first \r\n
            pos += 2;
            std::string value = response.substr(pos);
            
            // Remove trailing \r\n if present
            if (value.size() >= 2 && value.substr(value.size() - 2) == "\r\n") {
                value = value.substr(0, value.size() - 2);
            }
            return value;
        } else if (response[0] == '+') {
            // Simple string response
            return response.substr(1, response.find("\r\n") - 1);
        } else if (response[0] == '-') {
            // Error response
            throw InvalidInputException("Redis error: " + response.substr(1));
        }
        return response;
    }

    // Hash operations
    static std::string formatHGet(const std::string& key, const std::string& field) {
        return "*3\r\n$4\r\nHGET\r\n$" + std::to_string(key.length()) + "\r\n" + key + 
               "\r\n$" + std::to_string(field.length()) + "\r\n" + field + "\r\n";
    }

    static std::string formatHSet(const std::string& key, const std::string& field, const std::string& value) {
        return "*4\r\n$4\r\nHSET\r\n$" + std::to_string(key.length()) + "\r\n" + key +
               "\r\n$" + std::to_string(field.length()) + "\r\n" + field +
               "\r\n$" + std::to_string(value.length()) + "\r\n" + value + "\r\n";
    }

    static std::string formatHGetAll(const std::string& key) {
        return "*2\r\n$7\r\nHGETALL\r\n$" + std::to_string(key.length()) + "\r\n" + key + "\r\n";
    }

    // List operations
    static std::string formatLPush(const std::string& key, const std::string& value) {
        return "*3\r\n$5\r\nLPUSH\r\n$" + std::to_string(key.length()) + "\r\n" + key +
               "\r\n$" + std::to_string(value.length()) + "\r\n" + value + "\r\n";
    }

    static std::string formatLRange(const std::string& key, int64_t start, int64_t stop) {
        auto start_str = std::to_string(start);
        auto stop_str = std::to_string(stop);
        return "*4\r\n$6\r\nLRANGE\r\n$" + std::to_string(key.length()) + "\r\n" + key +
               "\r\n$" + std::to_string(start_str.length()) + "\r\n" + start_str +
               "\r\n$" + std::to_string(stop_str.length()) + "\r\n" + stop_str + "\r\n";
    }

    // Key scanning
    static std::string formatScan(const std::string& cursor, const std::string& pattern = "*", int64_t count = 10) {
        std::string cmd = "*6\r\n$4\r\nSCAN\r\n";
        cmd += "$" + std::to_string(cursor.length()) + "\r\n" + cursor + "\r\n";
        cmd += "$5\r\nMATCH\r\n";
        cmd += "$" + std::to_string(pattern.length()) + "\r\n" + pattern + "\r\n";
        cmd += "$5\r\nCOUNT\r\n";
        auto count_str = std::to_string(count);
        cmd += "$" + std::to_string(count_str.length()) + "\r\n" + count_str + "\r\n";
        return cmd;
    }

    static std::vector<std::string> parseArrayResponse(const std::string& response) {
        std::vector<std::string> result;
        if (response.empty() || response[0] != '*') return result;
        
        size_t pos = 1;
        size_t end = response.find("\r\n", pos);
        int array_size = std::stoi(response.substr(pos, end - pos));
        pos = end + 2;

        for (int i = 0; i < array_size; i++) {
            if (response[pos] == '$') {
                pos++;
                end = response.find("\r\n", pos);
                int str_len = std::stoi(response.substr(pos, end - pos));
                pos = end + 2;
                if (str_len >= 0) {
                    result.push_back(response.substr(pos, str_len));
                    pos += str_len + 2;
                }
            }
        }
        return result;
    }

    static std::string formatMGet(const std::vector<std::string>& keys) {
        std::string cmd = "*" + std::to_string(keys.size() + 1) + "\r\n$4\r\nMGET\r\n";
        for (const auto& key : keys) {
            cmd += "$" + std::to_string(key.length()) + "\r\n" + key + "\r\n";
        }
        return cmd;
    }
};

// Redis connection class
class RedisConnection {
public:
    RedisConnection(const std::string& host, const std::string& port, const std::string& password = "") 
        : io_context_(), socket_(io_context_) {
        try {
            tcp::resolver resolver(io_context_);
            auto endpoints = resolver.resolve(host, port);
            boost::asio::connect(socket_, endpoints);

            if (!password.empty()) {
                std::string auth_cmd = RedisProtocol::formatAuth(password);
                boost::asio::write(socket_, boost::asio::buffer(auth_cmd));
                
                boost::asio::streambuf response;
                boost::asio::read_until(socket_, response, "\r\n");
                
                std::string auth_response((std::istreambuf_iterator<char>(&response)),
                                        std::istreambuf_iterator<char>());
                RedisProtocol::parseResponse(auth_response);
            }
        } catch (std::exception& e) {
            throw InvalidInputException("Redis connection error: " + std::string(e.what()));
        }
    }

    std::string execute(const std::string& command) {
        std::lock_guard<std::mutex> lock(mutex_);
        try {
            boost::asio::write(socket_, boost::asio::buffer(command));
            
            boost::asio::streambuf response;
            boost::asio::read_until(socket_, response, "\r\n");
            
            return std::string((std::istreambuf_iterator<char>(&response)),
                             std::istreambuf_iterator<char>());
        } catch (std::exception& e) {
            throw InvalidInputException("Redis execution error: " + std::string(e.what()));
        }
    }

private:
    boost::asio::io_context io_context_;
    tcp::socket socket_;
    std::mutex mutex_;
};

// Connection pool manager
class ConnectionPool {
public:
    static ConnectionPool& getInstance() {
        static ConnectionPool instance;
        return instance;
    }

    std::shared_ptr<RedisConnection> getConnection(const std::string& host, 
                                                  const std::string& port,
                                                  const std::string& password = "") {
        std::string key = host + ":" + port;
        std::lock_guard<std::mutex> lock(mutex_);
        
        auto it = connections_.find(key);
        if (it == connections_.end()) {
            auto conn = std::make_shared<RedisConnection>(host, port, password);
            connections_[key] = conn;
            return conn;
        }
        return it->second;
    }

private:
    ConnectionPool() {}
    std::mutex mutex_;
    std::unordered_map<std::string, std::shared_ptr<RedisConnection>> connections_;
};

// Add this helper function
static bool GetRedisSecret(ClientContext &context, const string &secret_name, string &host, string &port, string &password) {
    auto &secret_manager = SecretManager::Get(context);
    try {
        auto transaction = CatalogTransaction::GetSystemCatalogTransaction(context);
        auto secret_match = secret_manager.LookupSecret(transaction, "redis", secret_name);
        if (secret_match.HasMatch()) {
            auto &secret = secret_match.GetSecret();
            if (secret.GetType() != "redis") {
                throw InvalidInputException("Invalid secret type. Expected 'redis', got '%s'", secret.GetType());
            }
            const auto *kv_secret = dynamic_cast<const KeyValueSecret*>(&secret);
            if (!kv_secret) {
                throw InvalidInputException("Invalid secret format for 'redis' secret");
            }
            
            Value host_val, port_val, password_val;
            if (!kv_secret->TryGetValue("host", host_val) || 
                !kv_secret->TryGetValue("port", port_val) ||
                !kv_secret->TryGetValue("password", password_val)) {
                return false;
            }
            
            host = host_val.ToString();
            port = port_val.ToString();
            password = password_val.ToString();
            return true;
        }
    } catch (...) {
        return false;
    }
    return false;
}

// Modify the function signatures to accept secret name instead of connection details
static void RedisGetFunction(DataChunk &args, ExpressionState &state, Vector &result) {
    auto &key_vector = args.data[0];
    auto &secret_vector = args.data[1];

    UnaryExecutor::Execute<string_t, string_t>(
        key_vector, result, args.size(),
        [&](string_t key) {
            try {
                string host, port, password;
                if (!GetRedisSecret(state.GetContext(), secret_vector.GetValue(0).ToString(), 
                                  host, port, password)) {
                    throw InvalidInputException("Redis secret not found");
                }
                
                auto conn = ConnectionPool::getInstance().getConnection(host, port, password);
                auto response = conn->execute(RedisProtocol::formatGet(key.GetString()));
                return StringVector::AddString(result, RedisProtocol::parseResponse(response));
            } catch (std::exception &e) {
                throw InvalidInputException("Redis GET error: %s", e.what());
            }
        });
}

static void RedisSetFunction(DataChunk &args, ExpressionState &state, Vector &result) {
    auto &key_vector = args.data[0];
    auto &value_vector = args.data[1];
    auto &secret_vector = args.data[2];

    BinaryExecutor::Execute<string_t, string_t, string_t>(
        key_vector, value_vector, result, args.size(),
        [&](string_t key, string_t value) {
            try {
                string host, port, password;
                if (!GetRedisSecret(state.GetContext(), secret_vector.GetValue(0).ToString(), 
                                  host, port, password)) {
                    throw InvalidInputException("Redis secret not found");
                }
                
                auto conn = ConnectionPool::getInstance().getConnection(host, port, password);
                auto response = conn->execute(RedisProtocol::formatSet(key.GetString(), value.GetString()));
                return StringVector::AddString(result, RedisProtocol::parseResponse(response));
            } catch (std::exception &e) {
                throw InvalidInputException("Redis SET error: %s", e.what());
            }
        });
}

// Hash operations
static void RedisHGetFunction(DataChunk &args, ExpressionState &state, Vector &result) {
    auto &key_vector = args.data[0];
    auto &field_vector = args.data[1];
    auto &secret_vector = args.data[2];

    BinaryExecutor::Execute<string_t, string_t, string_t>(
        key_vector, field_vector, result, args.size(),
        [&](string_t key, string_t field) {
            try {
                string host, port, password;
                if (!GetRedisSecret(state.GetContext(), secret_vector.GetValue(0).ToString(), 
                                  host, port, password)) {
                    throw InvalidInputException("Redis secret not found");
                }
                
                auto conn = ConnectionPool::getInstance().getConnection(host, port, password);
                auto response = conn->execute(RedisProtocol::formatHGet(key.GetString(), field.GetString()));
                return StringVector::AddString(result, RedisProtocol::parseResponse(response));
            } catch (std::exception &e) {
                throw InvalidInputException("Redis HGET error: %s", e.what());
            }
        });
}

static void RedisHSetFunction(DataChunk &args, ExpressionState &state, Vector &result) {
    auto &key_vector = args.data[0];
    auto &field_vector = args.data[1];
    auto &value_vector = args.data[2];
    auto &secret_vector = args.data[3];

    BinaryExecutor::Execute<string_t, string_t, string_t>(
        key_vector, field_vector, result, args.size(),
        [&](string_t key, string_t field) {
            try {
                string host, port, password;
                if (!GetRedisSecret(state.GetContext(), secret_vector.GetValue(0).ToString(), 
                                  host, port, password)) {
                    throw InvalidInputException("Redis secret not found");
                }
                
                auto conn = ConnectionPool::getInstance().getConnection(host, port, password);
                auto response = conn->execute(RedisProtocol::formatHSet(
                    key.GetString(), 
                    field.GetString(),
                    value_vector.GetValue(0).ToString()
                ));
                return StringVector::AddString(result, RedisProtocol::parseResponse(response));
            } catch (std::exception &e) {
                throw InvalidInputException("Redis HSET error: %s", e.what());
            }
        });
}

// List operations
static void RedisLPushFunction(DataChunk &args, ExpressionState &state, Vector &result) {
    auto &key_vector = args.data[0];
    auto &value_vector = args.data[1];
    auto &secret_vector = args.data[2];

    BinaryExecutor::Execute<string_t, string_t, string_t>(
        key_vector, value_vector, result, args.size(),
        [&](string_t key, string_t value) {
            try {
                string host, port, password;
                if (!GetRedisSecret(state.GetContext(), secret_vector.GetValue(0).ToString(), 
                                  host, port, password)) {
                    throw InvalidInputException("Redis secret not found");
                }
                
                auto conn = ConnectionPool::getInstance().getConnection(host, port, password);
                auto response = conn->execute(RedisProtocol::formatLPush(key.GetString(), value.GetString()));
                return StringVector::AddString(result, RedisProtocol::parseResponse(response));
            } catch (std::exception &e) {
                throw InvalidInputException("Redis LPUSH error: %s", e.what());
            }
        });
}

static void RedisLRangeFunction(DataChunk &args, ExpressionState &state, Vector &result) {
    auto &key_vector = args.data[0];
    auto &start_vector = args.data[1];
    auto &stop_vector = args.data[2];
    auto &secret_vector = args.data[3];

    BinaryExecutor::Execute<string_t, int64_t, string_t>(
        key_vector, start_vector, result, args.size(),
        [&](string_t key, int64_t start) {
            try {
                string host, port, password;
                if (!GetRedisSecret(state.GetContext(), secret_vector.GetValue(0).ToString(), 
                                  host, port, password)) {
                    throw InvalidInputException("Redis secret not found");
                }
                
                auto conn = ConnectionPool::getInstance().getConnection(host, port, password);
                auto stop = stop_vector.GetValue(0).GetValue<int64_t>();
                auto response = conn->execute(RedisProtocol::formatLRange(key.GetString(), start, stop));
                auto values = RedisProtocol::parseArrayResponse(response);
                // Join array values with comma for string result
                std::string joined;
                for (size_t i = 0; i < values.size(); i++) {
                    if (i > 0) joined += ",";
                    joined += values[i];
                }
                return StringVector::AddString(result, joined);
            } catch (std::exception &e) {
                throw InvalidInputException("Redis LRANGE error: %s", e.what());
            }
        });
}

static void RedisMGetFunction(DataChunk &args, ExpressionState &state, Vector &result) {
    auto &keys_list = args.data[0];
    auto &host_vector = args.data[1];
    auto &port_vector = args.data[2];
    auto &password_vector = args.data[3];

    UnaryExecutor::Execute<string_t, string_t>(
        keys_list, result, args.size(),
        [&](string_t keys_str) {
            try {
                // Split comma-separated keys
                std::vector<std::string> keys;
                std::string key_list = keys_str.GetString();
                size_t pos = 0;
                while ((pos = key_list.find(',')) != std::string::npos) {
                    keys.push_back(key_list.substr(0, pos));
                    key_list.erase(0, pos + 1);
                }
                if (!key_list.empty()) {
                    keys.push_back(key_list);
                }

                auto conn = ConnectionPool::getInstance().getConnection(
                    host_vector.GetValue(0).ToString(),
                    port_vector.GetValue(0).ToString(),
                    password_vector.GetValue(0).ToString()
                );
                auto response = conn->execute(RedisProtocol::formatMGet(keys));
                auto values = RedisProtocol::parseArrayResponse(response);
                
                // Join results with comma
                std::string joined;
                for (size_t i = 0; i < values.size(); i++) {
                    if (i > 0) joined += ",";
                    joined += values[i];
                }
                return StringVector::AddString(result, joined);
            } catch (std::exception &e) {
                throw InvalidInputException("Redis MGET error: %s", e.what());
            }
        });
}

static void RedisScanFunction(DataChunk &args, ExpressionState &state, Vector &result) {
    auto &cursor_vector = args.data[0];
    auto &pattern_vector = args.data[1];
    auto &count_vector = args.data[2];
    auto &host_vector = args.data[3];
    auto &port_vector = args.data[4];
    auto &password_vector = args.data[5];

    BinaryExecutor::Execute<string_t, string_t, string_t>(
        cursor_vector, pattern_vector, result, args.size(),
        [&](string_t cursor, string_t pattern) {
            try {
                auto conn = ConnectionPool::getInstance().getConnection(
                    host_vector.GetValue(0).ToString(),
                    port_vector.GetValue(0).ToString(),
                    password_vector.GetValue(0).ToString()
                );
                
                auto count = count_vector.GetValue(0).GetValue<int64_t>();
                auto response = conn->execute(RedisProtocol::formatScan(
                    cursor.GetString(), 
                    pattern.GetString(),
                    count
                ));
                auto scan_result = RedisProtocol::parseArrayResponse(response);
                
                if (scan_result.size() >= 2) {
                    // First element is the new cursor, second element is array of keys
                    std::string result_str = scan_result[0] + ":";
                    auto keys = RedisProtocol::parseArrayResponse(scan_result[1]);
                    for (size_t i = 0; i < keys.size(); i++) {
                        if (i > 0) result_str += ",";
                        result_str += keys[i];
                    }
                    return StringVector::AddString(result, result_str);
                }
                return StringVector::AddString(result, "0:");
            } catch (std::exception &e) {
                throw InvalidInputException("Redis SCAN error: %s", e.what());
            }
        });
}

static void LoadInternal(DatabaseInstance &instance) {
    // Register Redis GET function
    auto redis_get_func = ScalarFunction(
        "redis_get",
        {LogicalType::VARCHAR,    // key
         LogicalType::VARCHAR},   // secret_name
        LogicalType::VARCHAR,
        RedisGetFunction
    );
    ExtensionUtil::RegisterFunction(instance, redis_get_func);

    // Register Redis SET function
    auto redis_set_func = ScalarFunction(
        "redis_set",
        {LogicalType::VARCHAR,    // key
         LogicalType::VARCHAR,    // value
         LogicalType::VARCHAR},   // secret_name
        LogicalType::VARCHAR,
        RedisSetFunction
    );
    ExtensionUtil::RegisterFunction(instance, redis_set_func);

    // Register HGET
    auto redis_hget_func = ScalarFunction(
        "redis_hget",
        {LogicalType::VARCHAR,    // key
         LogicalType::VARCHAR,    // field
         LogicalType::VARCHAR},   // secret_name
        LogicalType::VARCHAR,
        RedisHGetFunction
    );
    ExtensionUtil::RegisterFunction(instance, redis_hget_func);

    // Register HSET
    auto redis_hset_func = ScalarFunction(
        "redis_hset",
        {LogicalType::VARCHAR,    // key
         LogicalType::VARCHAR,    // field
         LogicalType::VARCHAR,    // value
         LogicalType::VARCHAR},   // secret_name
        LogicalType::VARCHAR,
        RedisHSetFunction
    );
    ExtensionUtil::RegisterFunction(instance, redis_hset_func);

    // Register LPUSH
    auto redis_lpush_func = ScalarFunction(
        "redis_lpush",
        {LogicalType::VARCHAR,    // key
         LogicalType::VARCHAR,    // value
         LogicalType::VARCHAR},   // secret_name
        LogicalType::VARCHAR,
        RedisLPushFunction
    );
    ExtensionUtil::RegisterFunction(instance, redis_lpush_func);

    // Register LRANGE
    auto redis_lrange_func = ScalarFunction(
        "redis_lrange",
        {LogicalType::VARCHAR,    // key
         LogicalType::BIGINT,     // start
         LogicalType::BIGINT,     // stop
         LogicalType::VARCHAR},   // secret_name
        LogicalType::VARCHAR,
        RedisLRangeFunction
    );
    ExtensionUtil::RegisterFunction(instance, redis_lrange_func);

<<<<<<< HEAD
    // Register MGET
    auto redis_mget_func = ScalarFunction(
        "redis_mget",
        {LogicalType::VARCHAR,    // comma-separated keys
         LogicalType::VARCHAR,    // host
         LogicalType::VARCHAR,    // port
         LogicalType::VARCHAR},   // password
        LogicalType::VARCHAR,
        RedisMGetFunction
    );
    ExtensionUtil::RegisterFunction(instance, redis_mget_func);

    // Register SCAN
    auto redis_scan_func = ScalarFunction(
        "redis_scan",
        {LogicalType::VARCHAR,    // cursor
         LogicalType::VARCHAR,    // pattern
         LogicalType::BIGINT,     // count
         LogicalType::VARCHAR,    // host
         LogicalType::VARCHAR,    // port
         LogicalType::VARCHAR},   // password
        LogicalType::VARCHAR,
        RedisScanFunction
    );
    ExtensionUtil::RegisterFunction(instance, redis_scan_func);
=======
    // Register the secret functions
    CreateRedisSecretFunctions::Register(instance);
>>>>>>> 0e88222c
}

void RedisExtension::Load(DuckDB &db) {
    LoadInternal(*db.instance);
}

std::string RedisExtension::Name() {
    return "redis";
}

} // namespace duckdb

extern "C" {
DUCKDB_EXTENSION_API void redis_init(duckdb::DatabaseInstance &db) {
    duckdb::DuckDB db_wrapper(db);
    db_wrapper.LoadExtension<duckdb::RedisExtension>();
}

DUCKDB_EXTENSION_API const char *redis_version() {
    return duckdb::DuckDB::LibraryVersion();
}
} <|MERGE_RESOLUTION|>--- conflicted
+++ resolved
@@ -406,9 +406,7 @@
 
 static void RedisMGetFunction(DataChunk &args, ExpressionState &state, Vector &result) {
     auto &keys_list = args.data[0];
-    auto &host_vector = args.data[1];
-    auto &port_vector = args.data[2];
-    auto &password_vector = args.data[3];
+    auto &secret_vector = args.data[1];
 
     UnaryExecutor::Execute<string_t, string_t>(
         keys_list, result, args.size(),
@@ -426,11 +424,13 @@
                     keys.push_back(key_list);
                 }
 
-                auto conn = ConnectionPool::getInstance().getConnection(
-                    host_vector.GetValue(0).ToString(),
-                    port_vector.GetValue(0).ToString(),
-                    password_vector.GetValue(0).ToString()
-                );
+                string host, port, password;
+                if (!GetRedisSecret(state.GetContext(), secret_vector.GetValue(0).ToString(), 
+                                  host, port, password)) {
+                    throw InvalidInputException("Redis secret not found");
+                }
+                
+                auto conn = ConnectionPool::getInstance().getConnection(host, port, password);
                 auto response = conn->execute(RedisProtocol::formatMGet(keys));
                 auto values = RedisProtocol::parseArrayResponse(response);
                 
@@ -451,21 +451,20 @@
     auto &cursor_vector = args.data[0];
     auto &pattern_vector = args.data[1];
     auto &count_vector = args.data[2];
-    auto &host_vector = args.data[3];
-    auto &port_vector = args.data[4];
-    auto &password_vector = args.data[5];
+    auto &secret_vector = args.data[3];
 
     BinaryExecutor::Execute<string_t, string_t, string_t>(
         cursor_vector, pattern_vector, result, args.size(),
         [&](string_t cursor, string_t pattern) {
             try {
-                auto conn = ConnectionPool::getInstance().getConnection(
-                    host_vector.GetValue(0).ToString(),
-                    port_vector.GetValue(0).ToString(),
-                    password_vector.GetValue(0).ToString()
-                );
+                string host, port, password;
+                if (!GetRedisSecret(state.GetContext(), secret_vector.GetValue(0).ToString(), 
+                                  host, port, password)) {
+                    throw InvalidInputException("Redis secret not found");
+                }
                 
                 auto count = count_vector.GetValue(0).GetValue<int64_t>();
+                auto conn = ConnectionPool::getInstance().getConnection(host, port, password);
                 auto response = conn->execute(RedisProtocol::formatScan(
                     cursor.GetString(), 
                     pattern.GetString(),
@@ -558,14 +557,11 @@
     );
     ExtensionUtil::RegisterFunction(instance, redis_lrange_func);
 
-<<<<<<< HEAD
     // Register MGET
     auto redis_mget_func = ScalarFunction(
         "redis_mget",
         {LogicalType::VARCHAR,    // comma-separated keys
-         LogicalType::VARCHAR,    // host
-         LogicalType::VARCHAR,    // port
-         LogicalType::VARCHAR},   // password
+         LogicalType::VARCHAR},   // secret_name
         LogicalType::VARCHAR,
         RedisMGetFunction
     );
@@ -577,17 +573,11 @@
         {LogicalType::VARCHAR,    // cursor
          LogicalType::VARCHAR,    // pattern
          LogicalType::BIGINT,     // count
-         LogicalType::VARCHAR,    // host
-         LogicalType::VARCHAR,    // port
-         LogicalType::VARCHAR},   // password
+         LogicalType::VARCHAR},   // secret_name
         LogicalType::VARCHAR,
         RedisScanFunction
     );
     ExtensionUtil::RegisterFunction(instance, redis_scan_func);
-=======
-    // Register the secret functions
-    CreateRedisSecretFunctions::Register(instance);
->>>>>>> 0e88222c
 }
 
 void RedisExtension::Load(DuckDB &db) {
